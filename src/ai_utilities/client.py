--- conflicted
+++ resolved
@@ -31,14 +31,6 @@
 T = TypeVar('T', bound=BaseModel)
 
 
-<<<<<<< HEAD
-def _running_under_pytest() -> bool:
-    """Check if we're running under pytest (including collection/import)."""
-    return (
-        "PYTEST_CURRENT_TEST" in os.environ
-        or "pytest" in sys.modules
-    )
-=======
 def _sanitize_namespace(ns: str) -> str:
     """Sanitize namespace string to be safe for database use.
     
@@ -80,13 +72,11 @@
 
 
 def _running_under_pytest() -> bool:
-    """Check if currently running under pytest.
-    
-    Returns:
-        True if running under pytest
-    """
-    return "PYTEST_CURRENT_TEST" in os.environ
->>>>>>> 0008dc7d
+    """Check if we're running under pytest (including collection/import)."""
+    return (
+        "PYTEST_CURRENT_TEST" in os.environ
+        or "pytest" in sys.modules
+    )
 
 
 class AiSettings(BaseSettings):
@@ -174,7 +164,6 @@
     usage_scope: str = Field(default="per_client", description="Usage tracking scope: per_client, per_process, global")
     usage_client_id: Optional[str] = Field(default=None, description="Custom client ID for usage tracking")
     
-<<<<<<< HEAD
     # Knowledge settings
     knowledge_enabled: bool = Field(default=False, description="Whether knowledge indexing and search is enabled")
     knowledge_db_path: Optional[str] = Field(default=None, description="Path to the SQLite knowledge database")
@@ -186,6 +175,23 @@
     knowledge_max_file_size: Optional[int] = Field(default=None, ge=1024, le=100*1024*1024, description="Maximum file size to process for indexing")
     knowledge_use_sqlite_extension: bool = Field(default=True, description="Whether to try using SQLite vector extensions")
     
+    # Caching settings (opt-in)
+    cache_enabled: bool = Field(default=False, description="Enable response caching")
+    cache_backend: Literal["null", "memory", "sqlite"] = Field(default="null", description="Cache backend to use")
+    cache_ttl_s: Optional[int] = Field(default=None, ge=1, description="Cache TTL in seconds (None for no expiration)")
+    cache_max_temperature: float = Field(default=0.7, ge=0.0, le=2.0, description="Maximum temperature for caching (only cache when temp <= this)")
+    
+    # SQLite cache settings
+    cache_sqlite_path: Optional[Path] = Field(default=None, description="Path to SQLite cache database file")
+    cache_sqlite_table: str = Field(default="ai_cache", description="SQLite table name for cache")
+    cache_sqlite_wal: bool = Field(default=True, description="Enable WAL mode for SQLite cache")
+    cache_sqlite_busy_timeout_ms: int = Field(default=3000, ge=100, description="SQLite busy timeout in milliseconds")
+    cache_sqlite_max_entries: Optional[int] = Field(default=None, ge=1, description="Maximum entries per namespace (LRU eviction)")
+    cache_sqlite_prune_batch: int = Field(default=200, ge=1, description="Batch size for LRU pruning")
+    
+    # Cache namespace
+    cache_namespace: Optional[str] = Field(default=None, description="Cache namespace for isolation (None for auto-detection)")
+    
     @field_validator('openai_api_key', mode='before')
     @classmethod
     def get_openai_key(cls, v):
@@ -218,6 +224,14 @@
             return v
         return os.getenv('OPENROUTER_API_KEY')
     
+    @field_validator('fastchat_api_key', mode='before')
+    @classmethod
+    def get_fastchat_key(cls, v):
+        """Get FastChat API key from environment."""
+        if v is not None:
+            return v
+        return os.getenv('FASTCHAT_API_KEY')
+    
     @field_validator('ollama_api_key', mode='before')
     @classmethod
     def get_ollama_key(cls, v):
@@ -233,24 +247,6 @@
         if v is not None:
             return v
         return os.getenv('LMSTUDIO_API_KEY')
-=======
-    # Caching settings (opt-in)
-    cache_enabled: bool = Field(default=False, description="Enable response caching")
-    cache_backend: Literal["null", "memory", "sqlite"] = Field(default="null", description="Cache backend to use")
-    cache_ttl_s: Optional[int] = Field(default=None, ge=1, description="Cache TTL in seconds (None for no expiration)")
-    cache_max_temperature: float = Field(default=0.7, ge=0.0, le=2.0, description="Maximum temperature for caching (only cache when temp <= this)")
-    
-    # SQLite cache settings
-    cache_sqlite_path: Optional[Path] = Field(default=None, description="Path to SQLite cache database file")
-    cache_sqlite_table: str = Field(default="ai_cache", description="SQLite table name for cache")
-    cache_sqlite_wal: bool = Field(default=True, description="Enable WAL mode for SQLite cache")
-    cache_sqlite_busy_timeout_ms: int = Field(default=3000, ge=100, description="SQLite busy timeout in milliseconds")
-    cache_sqlite_max_entries: Optional[int] = Field(default=None, ge=1, description="Maximum entries per namespace (LRU eviction)")
-    cache_sqlite_prune_batch: int = Field(default=200, ge=1, description="Batch size for LRU pruning")
-    
-    # Cache namespace
-    cache_namespace: Optional[str] = Field(default=None, description="Cache namespace for isolation (None for auto-detection)")
->>>>>>> 0008dc7d
     
     def __init__(self, **data):
         """Initialize settings with environment override support."""
@@ -983,7 +979,6 @@
                 'usage_scope',  # Internal usage tracking field
                 'usage_client_id',  # Internal usage tracking field
                 'update_check_days',  # Internal configuration field
-<<<<<<< HEAD
                 # Knowledge-related settings (not supported by OpenAI API)
                 'knowledge_enabled',
                 'knowledge_db_path',
@@ -994,19 +989,18 @@
                 'knowledge_max_file_size',
                 'knowledge_use_sqlite_extension',
                 'embedding_model',
-=======
-                'cache_enabled',  # Cache settings, not provider params
-                'cache_backend',  # Cache settings, not provider params
-                'cache_ttl_s',  # Cache settings, not provider params
-                'cache_max_temperature',  # Cache settings, not provider params
-                'cache_sqlite_path',  # Cache settings, not provider params
-                'cache_sqlite_table',  # Cache settings, not provider params
-                'cache_sqlite_wal',  # Cache settings, not provider params
-                'cache_sqlite_busy_timeout_ms',  # Cache settings, not provider params
-                'cache_sqlite_max_entries',  # Cache settings, not provider params
-                'cache_sqlite_prune_batch',  # Cache settings, not provider params
-                'cache_namespace',  # Cache settings, not provider params
->>>>>>> 0008dc7d
+                # Cache settings, not provider params
+                'cache_enabled',
+                'cache_backend',
+                'cache_ttl_s',
+                'cache_max_temperature',
+                'cache_sqlite_path',
+                'cache_sqlite_table',
+                'cache_sqlite_wal',
+                'cache_sqlite_busy_timeout_ms',
+                'cache_sqlite_max_entries',
+                'cache_sqlite_prune_batch',
+                'cache_namespace'
             }
         )
         request_params.update(kwargs)
